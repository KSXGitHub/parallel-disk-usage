use crate::{
    args::{Fraction, Threads},
    data_tree::{DataTree, DataTreeReflection},
    fs_tree_builder::FsTreeBuilder,
    get_size::GetSize,
    json_data::{BinaryVersion, JsonData, SchemaVersion, UnitAndTree},
    os_string_display::OsStringDisplay,
    reporter::ParallelReporter,
    runtime_error::RuntimeError,
    size,
    status_board::GLOBAL_STATUS_BOARD,
    visualizer::{BarAlignment, ColumnWidthDistribution, Direction, Visualizer},
};
use serde::Serialize;
use std::{io::stdout, iter::once, num::NonZeroUsize, path::PathBuf};

/// The sub program of the main application.
pub struct Sub<Size, SizeGetter, Report>
where
    Report: ParallelReporter<Size> + Sync,
    Size: size::Size + Into<u64> + Serialize + Send + Sync,
    SizeGetter: GetSize<Size = Size> + Copy + Sync,
    DataTreeReflection<String, Size>: Into<UnitAndTree>,
{
    /// List of files and/or directories.
    pub files: Vec<PathBuf>,
    /// Print JSON data instead of an ASCII chart.
    pub json_output: bool,
    /// Format to be used to [`display`](size::Size::display) the sizes returned by [`size_getter`](Self::size_getter).
    pub bytes_format: Size::DisplayFormat,
    /// The direction of the visualization.
    pub direction: Direction,
    /// The alignment of the bars.
    pub bar_alignment: BarAlignment,
    /// Distribution and number of characters/blocks can be placed in a line.
    pub column_width_distribution: ColumnWidthDistribution,
    /// Maximum number of levels that should be visualized.
    pub max_depth: NonZeroUsize,
    /// [Get the size](GetSize) of files/directories.
    pub size_getter: SizeGetter,
    /// Reports measurement progress.
    pub reporter: Report,
    /// Minimal size proportion required to appear.
    pub min_ratio: Fraction,
    /// The number of threads [`rayon`] can use.
    pub threads: Threads,
    /// Preserve order of entries.
    pub no_sort: bool,
}

impl<Size, SizeGetter, Report> Sub<Size, SizeGetter, Report>
where
    Size: size::Size + Into<u64> + Serialize + Send + Sync,
    Report: ParallelReporter<Size> + Sync,
    SizeGetter: GetSize<Size = Size> + Copy + Sync,
    DataTreeReflection<String, Size>: Into<UnitAndTree>,
{
    /// Run the sub program.
    pub fn run(self) -> Result<(), RuntimeError> {
        let Sub {
            files,
            json_output,
            bytes_format,
            direction,
            bar_alignment,
            column_width_distribution,
            max_depth,
            size_getter,
            reporter,
            min_ratio,
            threads,
            no_sort,
        } = self;

<<<<<<< HEAD
        let threads = match threads {
            Threads::Auto => {
                let disks = Disks::new_with_refreshed_list();
                if any_path_is_in_hdd::<hdd::RealApi>(&files, &disks) {
                    eprintln!("warning: HDD detected, the thread limit will be set to 1");
                    Some(1)
                } else {
                    None
                }
            }
            Threads::Max => None,
            Threads::Fixed(threads) => Some(threads),
        };

        if let Some(threads) = threads {
            rayon::ThreadPoolBuilder::new()
                .num_threads(threads)
                .build_global()
                .unwrap_or_else(|_| eprintln!("warning: Failed to set thread limit to {threads}"));
        }

=======
>>>>>>> 67d30793
        let mut iter = files
            .into_iter()
            .map(|root| -> DataTree<OsStringDisplay, Size> {
                FsTreeBuilder {
                    reporter: &reporter,
                    root,
                    size_getter,
                }
                .into()
            });

        let data_tree = if let Some(data_tree) = iter.next() {
            data_tree
        } else {
            return Sub {
                files: vec![".".into()],
                reporter,
                ..self
            }
            .run();
        };

        // ExactSizeIterator::is_empty is unstable
        let data_tree = if iter.len() == 0 {
            data_tree
        } else {
            let children: Vec<_> = once(data_tree).chain(iter).collect();
            DataTree::dir(
                OsStringDisplay::os_string_from("(total)"),
                Size::default(),
                children,
            )
        };

        if reporter.destroy().is_err() {
            eprintln!("[warning] Failed to destroy the thread that reports progress");
        }

        let min_ratio: f32 = min_ratio.into();
        let data_tree = {
            let mut data_tree = data_tree;
            if min_ratio > 0.0 {
                data_tree.par_cull_insignificant_data(min_ratio);
            }
            if !no_sort {
                data_tree.par_sort_by(|left, right| left.size().cmp(&right.size()).reverse());
            }
            data_tree
        };

        GLOBAL_STATUS_BOARD.clear_line(0);

        if json_output {
            let unit_and_tree: UnitAndTree = data_tree
                .into_reflection() // I really want to use std::mem::transmute here but can't.
                .par_convert_names_to_utf8() // TODO: allow non-UTF8 somehow.
                .expect("convert all names from raw string to UTF-8")
                .into();
            let json_data = JsonData {
                schema_version: SchemaVersion,
                binary_version: Some(BinaryVersion::current()),
                unit_and_tree,
            };
            return serde_json::to_writer(stdout(), &json_data)
                .map_err(RuntimeError::SerializationFailure);
        }

        let visualizer = Visualizer {
            data_tree: &data_tree,
            bytes_format,
            direction,
            bar_alignment,
            column_width_distribution,
            max_depth,
        };

        print!("{visualizer}"); // visualizer already ends with "\n", println! isn't needed here.
        Ok(())
    }
}<|MERGE_RESOLUTION|>--- conflicted
+++ resolved
@@ -1,5 +1,5 @@
 use crate::{
-    args::{Fraction, Threads},
+    args::Fraction,
     data_tree::{DataTree, DataTreeReflection},
     fs_tree_builder::FsTreeBuilder,
     get_size::GetSize,
@@ -42,8 +42,6 @@
     pub reporter: Report,
     /// Minimal size proportion required to appear.
     pub min_ratio: Fraction,
-    /// The number of threads [`rayon`] can use.
-    pub threads: Threads,
     /// Preserve order of entries.
     pub no_sort: bool,
 }
@@ -68,34 +66,9 @@
             size_getter,
             reporter,
             min_ratio,
-            threads,
             no_sort,
         } = self;
 
-<<<<<<< HEAD
-        let threads = match threads {
-            Threads::Auto => {
-                let disks = Disks::new_with_refreshed_list();
-                if any_path_is_in_hdd::<hdd::RealApi>(&files, &disks) {
-                    eprintln!("warning: HDD detected, the thread limit will be set to 1");
-                    Some(1)
-                } else {
-                    None
-                }
-            }
-            Threads::Max => None,
-            Threads::Fixed(threads) => Some(threads),
-        };
-
-        if let Some(threads) = threads {
-            rayon::ThreadPoolBuilder::new()
-                .num_threads(threads)
-                .build_global()
-                .unwrap_or_else(|_| eprintln!("warning: Failed to set thread limit to {threads}"));
-        }
-
-=======
->>>>>>> 67d30793
         let mut iter = files
             .into_iter()
             .map(|root| -> DataTree<OsStringDisplay, Size> {

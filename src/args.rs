pub mod fraction;
pub mod quantity;
pub mod threads;

pub use fraction::Fraction;
pub use quantity::Quantity;
pub use threads::Threads;

use crate::{bytes_format::BytesFormat, visualizer::ColumnWidthDistribution};
use clap::{ColorChoice, Parser};
use derive_setters::Setters;
use smart_default::SmartDefault;
use std::{num::NonZeroU64, path::PathBuf};
use terminal_size::{terminal_size, Width};
use text_block_macros::text_block;

/// The CLI arguments.
<<<<<<< HEAD
#[derive(Debug, SmartDefault, Clone, Parser, Setters)]
=======
#[derive(Debug, SmartDefault, Setters, Clone, Parser)]
>>>>>>> 4c0a0057
#[clap(
    name = "pdu",

    version,

    about = "Summarize disk usage of the set of files, recursively for directories.",

    long_about = text_block! {
        "Summarize disk usage of the set of files, recursively for directories."
        ""
        "Copyright: Apache-2.0 © 2021 Hoàng Văn Khải <https://github.com/KSXGitHub/>"
        "Sponsor: https://github.com/sponsors/KSXGitHub"
    },

    after_help = text_block! {
        "Examples:"
        "    $ pdu"
        "    $ pdu path/to/file/or/directory"
        "    $ pdu file.txt dir/"
        "    $ pdu --quantity=apparent-size"
        "    $ pdu --deduplicate-hardlinks"
        "    $ pdu --bytes-format=plain"
        "    $ pdu --bytes-format=binary"
        "    $ pdu --min-ratio=0"
        "    $ pdu --min-ratio=0.05"
        "    $ pdu --min-ratio=0 --json-output | jq"
        "    $ pdu --min-ratio=0 < disk-usage.json"
    },

    after_long_help = text_block! {
        "Examples:"
        "    Show disk usage chart of current working directory"
        "    $ pdu"
        ""
        "    Show disk usage chart of a single file or directory"
        "    $ pdu path/to/file/or/directory"
        ""
        "    Compare disk usages of multiple files and/or directories"
        "    $ pdu file.txt dir/"
        ""
        "    Show chart in apparent sizes instead of block sizes"
        "    $ pdu --quantity=apparent-size"
        ""
        "    Detect and subtract the sizes of hardlinks from their parent nodes"
        "    $ pdu --deduplicate-hardlinks"
        ""
        "    Show sizes in plain numbers instead of metric units"
        "    $ pdu --bytes-format=plain"
        ""
        "    Show sizes in base 2¹⁰ units (binary) instead of base 10³ units (metric)"
        "    $ pdu --bytes-format=binary"
        ""
        "    Show disk usage chart of all entries regardless of size"
        "    $ pdu --min-ratio=0"
        ""
        "    Only show disk usage chart of entries whose size is at least 5% of total"
        "    $ pdu --min-ratio=0.05"
        ""
        "    Show disk usage data as JSON instead of chart"
        "    $ pdu --min-ratio=0 --json-output | jq"
        ""
        "    Visualize existing JSON representation of disk usage data"
        "    $ pdu --min-ratio=0 < disk-usage.json"
    },

    color = ColorChoice::Never,
)]
#[setters(prefix = "with_")]
#[non_exhaustive]
pub struct Args {
    /// List of files and/or directories.
    pub files: Vec<PathBuf>,

    /// Read JSON data from stdin.
    #[clap(
        long,
        conflicts_with_all = ["quantity", "deduplicate_hardlinks"]
    )]
    pub json_input: bool,

    /// Print JSON data instead of an ASCII chart.
    #[clap(long)]
    pub json_output: bool,

    /// How to display the numbers of bytes.
    #[clap(long, value_enum, default_value_t = BytesFormat::MetricUnits)]
    #[default(BytesFormat::MetricUnits)]
    pub bytes_format: BytesFormat,

    /// Detect and subtract the sizes of hardlinks from their parent nodes.
    #[clap(long, visible_aliases = ["detect-links", "dedupe-links"])]
    #[cfg_attr(not(unix), clap(hide = true))]
    pub deduplicate_hardlinks: bool,

    /// Print the tree top-down instead of bottom-up.
    #[clap(long)]
    pub top_down: bool,

    /// Set the root of the bars to the right.
    #[clap(long)]
    pub align_right: bool,

    /// Aspect of the files/directories to be measured.
    #[clap(long, value_enum, default_value_t = Quantity::DEFAULT)]
    #[default(Quantity::DEFAULT)]
    pub quantity: Quantity,

    /// Maximum depth to display the data (must be greater than 0).
    #[clap(long, default_value = "10", visible_alias = "depth")]
    #[default(_code = "10.try_into().unwrap()")]
    pub max_depth: NonZeroU64,

    /// Width of the visualization.
    #[clap(long, conflicts_with = "column_width", visible_alias = "width")]
    pub total_width: Option<usize>,

    /// Maximum widths of the tree column and width of the bar column.
    #[clap(long, number_of_values = 2, value_names = &["TREE_WIDTH", "BAR_WIDTH"])]
    pub column_width: Option<Vec<usize>>,

    /// Minimal size proportion required to appear.
    #[clap(long, default_value = "0.01")]
    pub min_ratio: Fraction,

    /// Do not sort the branches in the tree.
    #[clap(long)]
    pub no_sort: bool,

    /// Prevent filesystem error messages from appearing in stderr.
    #[clap(long, visible_alias = "no-errors")]
    pub silent_errors: bool,

    /// Report progress being made at the expense of performance.
    #[clap(long)]
    pub progress: bool,

    /// Set the maximum number of threads to spawn. Could be either "auto", "max", or a number.
    #[clap(long, default_value_t = Threads::Auto)]
    pub threads: Threads,

    /// Do not output `.shared.details` in the JSON output.
    #[clap(long, requires = "json_output", requires = "deduplicate_hardlinks")]
    pub omit_json_shared_details: bool,

    /// Do not output `.shared.summary` in the JSON output.
    #[clap(long, requires = "json_output", requires = "deduplicate_hardlinks")]
    pub omit_json_shared_summary: bool,
}

impl Args {
    /// Deduce [`ColumnWidthDistribution`] from `--total-width` or `--column-width`.
    pub(crate) fn column_width_distribution(&self) -> ColumnWidthDistribution {
        match (self.total_width, self.column_width.as_deref()) {
            (None, None) => {
                ColumnWidthDistribution::total(if let Some((Width(width), _)) = terminal_size() {
                    width as usize
                } else {
                    150
                })
            }
            (Some(total_width), None) => ColumnWidthDistribution::total(total_width),
            (None, Some([tree_width, bar_width])) => {
                ColumnWidthDistribution::components(*tree_width, *bar_width)
            }
            (total_width, column_width) => {
                dbg!(total_width, column_width);
                panic!("Something goes wrong")
            }
        }
    }
}<|MERGE_RESOLUTION|>--- conflicted
+++ resolved
@@ -15,11 +15,7 @@
 use text_block_macros::text_block;
 
 /// The CLI arguments.
-<<<<<<< HEAD
-#[derive(Debug, SmartDefault, Clone, Parser, Setters)]
-=======
 #[derive(Debug, SmartDefault, Setters, Clone, Parser)]
->>>>>>> 4c0a0057
 #[clap(
     name = "pdu",
 

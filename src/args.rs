pub mod depth;
pub mod fraction;
pub mod quantity;
pub mod threads;

pub use depth::Depth;
pub use fraction::Fraction;
pub use quantity::Quantity;
pub use threads::Threads;

use crate::{bytes_format::BytesFormat, visualizer::ColumnWidthDistribution};
use clap::{ColorChoice, Parser};
use derive_setters::Setters;
use smart_default::SmartDefault;
use std::path::PathBuf;
use terminal_size::{terminal_size, Width};
use text_block_macros::text_block;

/// The CLI arguments.
#[derive(Debug, SmartDefault, Setters, Clone, Parser)]
#[clap(
    name = "pdu",

    version,

    about = "Summarize disk usage of the set of files, recursively for directories.",

    long_about = text_block! {
        "Summarize disk usage of the set of files, recursively for directories."
        ""
        "Copyright: Apache-2.0 © 2021 Hoàng Văn Khải <https://github.com/KSXGitHub/>"
        "Sponsor: https://github.com/sponsors/KSXGitHub"
    },

    after_help = text_block! {
        "Examples:"
        "    $ pdu"
        "    $ pdu path/to/file/or/directory"
        "    $ pdu file.txt dir/"
        "    $ pdu --quantity=apparent-size"
        "    $ pdu --deduplicate-hardlinks"
        "    $ pdu --bytes-format=plain"
        "    $ pdu --bytes-format=binary"
        "    $ pdu --min-ratio=0"
        "    $ pdu --min-ratio=0.05"
<<<<<<< HEAD
        "    $ pdu --min-ratio=0 --max-depth=inf --json-output | jq"
        "    $ pdu --min-ratio=0 --json-input < disk-usage.json"
=======
        "    $ pdu --min-ratio=0 --json-output | jq"
        "    $ pdu --json-input < disk-usage.json"
>>>>>>> 79d0b453
    },

    after_long_help = text_block! {
        "Examples:"
        "    Show disk usage chart of current working directory"
        "    $ pdu"
        ""
        "    Show disk usage chart of a single file or directory"
        "    $ pdu path/to/file/or/directory"
        ""
        "    Compare disk usages of multiple files and/or directories"
        "    $ pdu file.txt dir/"
        ""
        "    Show chart in apparent sizes instead of block sizes"
        "    $ pdu --quantity=apparent-size"
        ""
        "    Detect and subtract the sizes of hardlinks from their parent nodes"
        "    $ pdu --deduplicate-hardlinks"
        ""
        "    Show sizes in plain numbers instead of metric units"
        "    $ pdu --bytes-format=plain"
        ""
        "    Show sizes in base 2¹⁰ units (binary) instead of base 10³ units (metric)"
        "    $ pdu --bytes-format=binary"
        ""
        "    Show disk usage chart of all entries regardless of size"
        "    $ pdu --min-ratio=0"
        ""
        "    Only show disk usage chart of entries whose size is at least 5% of total"
        "    $ pdu --min-ratio=0.05"
        ""
        "    Show disk usage data as JSON instead of chart"
        "    $ pdu --min-ratio=0 --max-depth=inf --json-output | jq"
        ""
        "    Visualize existing JSON representation of disk usage data"
        "    $ pdu --json-input < disk-usage.json"
    },

    color = ColorChoice::Never,
)]
#[setters(prefix = "with_")]
#[non_exhaustive]
pub struct Args {
    /// List of files and/or directories.
    pub files: Vec<PathBuf>,

    /// Read JSON data from stdin.
    #[clap(
        long,
        conflicts_with_all = ["quantity", "deduplicate_hardlinks"]
    )]
    pub json_input: bool,

    /// Print JSON data instead of an ASCII chart.
    #[clap(long)]
    pub json_output: bool,

    /// How to display the numbers of bytes.
    #[clap(long, short, value_enum, default_value_t = BytesFormat::MetricUnits)]
    #[default(BytesFormat::MetricUnits)]
    pub bytes_format: BytesFormat,

    /// Detect and subtract the sizes of hardlinks from their parent directory totals.
    #[clap(long, short = 'H', visible_aliases = ["detect-links", "dedupe-links"])]
    #[cfg_attr(not(unix), clap(hide = true))]
    pub deduplicate_hardlinks: bool,

    /// Print the tree top-down instead of bottom-up.
    #[clap(long)]
    pub top_down: bool,

    /// Set the root of the bars to the right.
    #[clap(long)]
    pub align_right: bool,

    /// Aspect of the files/directories to be measured.
    #[clap(long, short, value_enum, default_value_t = Quantity::DEFAULT)]
    #[default(Quantity::DEFAULT)]
    pub quantity: Quantity,

    /// Maximum depth to display the data. Could be either "inf" or a positive integer.
    #[clap(long, short = 'd', default_value = "10", visible_alias = "depth")]
    #[default(_code = "10.try_into().unwrap()")]
    pub max_depth: Depth,

    /// Width of the visualization.
    #[clap(
        long,
        short = 'w',
        conflicts_with = "column_width",
        visible_alias = "width"
    )]
    pub total_width: Option<usize>,

    /// Maximum widths of the tree column and width of the bar column.
    #[clap(long, number_of_values = 2, value_names = &["TREE_WIDTH", "BAR_WIDTH"])]
    pub column_width: Option<Vec<usize>>,

    /// Minimal size proportion required to appear.
    #[clap(long, short, default_value = "0.01")]
    pub min_ratio: Fraction,

    /// Do not sort the branches in the tree.
    #[clap(long)]
    pub no_sort: bool,

    /// Prevent filesystem error messages from appearing in stderr.
    #[clap(long, short, visible_alias = "no-errors")]
    pub silent_errors: bool,

    /// Report progress being made at the expense of performance.
    #[clap(long, short)]
    pub progress: bool,

    /// Set the maximum number of threads to spawn. Could be either "auto", "max", or a number.
    #[clap(long, default_value_t = Threads::Auto)]
    pub threads: Threads,

    /// Do not output `.shared.details` in the JSON output.
    #[clap(long, requires = "json_output", requires = "deduplicate_hardlinks")]
    pub omit_json_shared_details: bool,

    /// Do not output `.shared.summary` in the JSON output.
    #[clap(long, requires = "json_output", requires = "deduplicate_hardlinks")]
    pub omit_json_shared_summary: bool,
}

impl Args {
    /// Deduce [`ColumnWidthDistribution`] from `--total-width` or `--column-width`.
    pub(crate) fn column_width_distribution(&self) -> ColumnWidthDistribution {
        match (self.total_width, self.column_width.as_deref()) {
            (None, None) => {
                ColumnWidthDistribution::total(if let Some((Width(width), _)) = terminal_size() {
                    width as usize
                } else {
                    150
                })
            }
            (Some(total_width), None) => ColumnWidthDistribution::total(total_width),
            (None, Some([tree_width, bar_width])) => {
                ColumnWidthDistribution::components(*tree_width, *bar_width)
            }
            (total_width, column_width) => {
                dbg!(total_width, column_width);
                panic!("Something goes wrong")
            }
        }
    }
}<|MERGE_RESOLUTION|>--- conflicted
+++ resolved
@@ -43,13 +43,8 @@
         "    $ pdu --bytes-format=binary"
         "    $ pdu --min-ratio=0"
         "    $ pdu --min-ratio=0.05"
-<<<<<<< HEAD
         "    $ pdu --min-ratio=0 --max-depth=inf --json-output | jq"
-        "    $ pdu --min-ratio=0 --json-input < disk-usage.json"
-=======
-        "    $ pdu --min-ratio=0 --json-output | jq"
         "    $ pdu --json-input < disk-usage.json"
->>>>>>> 79d0b453
     },
 
     after_long_help = text_block! {

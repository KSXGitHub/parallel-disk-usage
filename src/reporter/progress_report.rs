use crate::{size, status_board::GLOBAL_STATUS_BOARD};
use std::fmt::Write;

/// Scan progress.
#[derive(Debug, Default, Clone, Copy, PartialEq, Eq, PartialOrd, Ord)]
pub struct ProgressReport<Size: size::Size> {
    /// Number of scanned items.
    pub items: u64,
    /// Total size of scanned items.
    pub total: Size,
    /// Number of occurred errors.
    pub errors: u64,
    /// Total number of detected hardlinks.
    pub linked: u64,
    /// Total size of detected hardlinks.
    pub shared: Size,
}

impl<Size: size::Size + Into<u64>> ProgressReport<Size> {
    /// Print progress to stderr.
    pub const TEXT: fn(Self) = |report| {
        let ProgressReport {
            items,
            total,
            errors,
            linked,
            shared,
        } = report;
        let mut text = String::new();
<<<<<<< HEAD
        write!(
            text,
            "\r(scanned {items}, total {total}",
            items = items,
            total = total.into(),
        )
        .unwrap();
        if linked != 0 {
            write!(text, ", linked {linked}").unwrap();
        }
        let shared = shared.into();
        if shared != 0 {
            write!(text, ", shared {shared}").unwrap();
        }
=======
        let total: u64 = total.into();
        write!(text, "\r(scanned {items}, total {total}").unwrap();
>>>>>>> a44aa368
        if errors != 0 {
            write!(text, ", erred {errors}").unwrap();
        }
        text.push(')');
        GLOBAL_STATUS_BOARD.temporary_message(&text);
    };
}<|MERGE_RESOLUTION|>--- conflicted
+++ resolved
@@ -27,25 +27,15 @@
             shared,
         } = report;
         let mut text = String::new();
-<<<<<<< HEAD
-        write!(
-            text,
-            "\r(scanned {items}, total {total}",
-            items = items,
-            total = total.into(),
-        )
-        .unwrap();
+        let total: u64 = total.into();
+        write!(text, "\r(scanned {items}, total {total}").unwrap();
         if linked != 0 {
             write!(text, ", linked {linked}").unwrap();
         }
-        let shared = shared.into();
+        let shared: u64 = shared.into();
         if shared != 0 {
             write!(text, ", shared {shared}").unwrap();
         }
-=======
-        let total: u64 = total.into();
-        write!(text, "\r(scanned {items}, total {total}").unwrap();
->>>>>>> a44aa368
         if errors != 0 {
             write!(text, ", erred {errors}").unwrap();
         }

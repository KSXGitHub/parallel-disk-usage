--- conflicted
+++ resolved
@@ -8,11 +8,7 @@
     bytes_format::BytesFormat,
     data_tree::DataTree,
     fs_tree_builder::FsTreeBuilder,
-<<<<<<< HEAD
-    get_size::{GetApparentSize, GetBlockCount, GetBlockSize},
-=======
     get_size::GetApparentSize,
->>>>>>> cbc0982e
     hardlink::HardlinkIgnorant,
     os_string_display::OsStringDisplay,
     reporter::{ErrorOnlyReporter, ErrorReport},
@@ -471,11 +467,7 @@
 
     let builder = FsTreeBuilder {
         root: workspace.to_path_buf(),
-<<<<<<< HEAD
-        size_getter: GetBlockSize,
-=======
         size_getter: GetApparentSize,
->>>>>>> cbc0982e
         hardlinks_recorder: &HardlinkIgnorant,
         reporter: &ErrorOnlyReporter::new(ErrorReport::SILENT),
         max_depth: 10,
@@ -514,11 +506,7 @@
 
     let builder = FsTreeBuilder {
         root: workspace.to_path_buf(),
-<<<<<<< HEAD
-        size_getter: GetBlockSize,
-=======
         size_getter: GetApparentSize,
->>>>>>> cbc0982e
         hardlinks_recorder: &HardlinkIgnorant,
         reporter: &ErrorOnlyReporter::new(ErrorReport::SILENT),
         max_depth: 10,
@@ -557,11 +545,7 @@
 
     let builder = FsTreeBuilder {
         root: workspace.to_path_buf(),
-<<<<<<< HEAD
-        size_getter: GetBlockSize,
-=======
         size_getter: GetApparentSize,
->>>>>>> cbc0982e
         hardlinks_recorder: &HardlinkIgnorant,
         reporter: &ErrorOnlyReporter::new(ErrorReport::SILENT),
         max_depth: 10,

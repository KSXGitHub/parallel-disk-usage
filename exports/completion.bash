--- conflicted
+++ resolved
@@ -23,11 +23,7 @@
 
     case "${cmd}" in
         pdu)
-<<<<<<< HEAD
-            opts="-h -V --json-input --json-output --bytes-format --deduplicate-hardlinks --top-down --align-right --quantity --max-depth --total-width --column-width --min-ratio --no-sort --silent-errors --progress --threads --omit-json-shared-details --omit-json-shared-summary --help --version [FILES]..."
-=======
-            opts="-h -V --json-input --json-output --bytes-format --top-down --align-right --quantity --depth --max-depth --width --total-width --column-width --min-ratio --no-sort --no-errors --silent-errors --progress --threads --help --version [FILES]..."
->>>>>>> 18f5d7be
+            opts="-h -V --json-input --json-output --bytes-format --deduplicate-hardlinks --top-down --align-right --quantity --depth --max-depth --width --total-width --column-width --min-ratio --no-sort --no-errors --silent-errors --progress --threads --omit-json-shared-details --omit-json-shared-summary --help --version [FILES]..."
             if [[ ${cur} == -* || ${COMP_CWORD} -eq 1 ]] ; then
                 COMPREPLY=( $(compgen -W "${opts}" -- "${cur}") )
                 return 0
